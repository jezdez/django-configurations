[tox]
skipsdist = true
usedevelop = true
minversion = 1.8
envlist =
    py36-checkqa
<<<<<<< HEAD
    docs
    py{36,37,py3}-dj{22,31,32}
    py{38,39}-dj{22,31,32,40,main}
=======
    py{36,37,py36,py37}-dj{22,31,32}
    py{38,39,py38}-dj{22,31,32,40,main}
>>>>>>> 7ff29852
    py{310}-dj{32,40,main}

[gh-actions]
python =
    3.6: py36,flake8,readme
    3.7: py37
    3.8: py38
    3.9: py39
    3.10: py310
    pypy-3.6: pypy36
    pypy-3.7: pypy37
    pypy-3.8: pypy38

[testenv]
usedevelop = true
setenv =
    DJANGO_SETTINGS_MODULE = tests.settings.main
    DJANGO_CONFIGURATION = Test
    COVERAGE_PROCESS_START = {toxinidir}/setup.cfg
deps =
    dj22: django~=2.2.17
    dj31: django~=3.1.3
    dj32: django~=3.2.9
    dj40: django>=4.0b1,<4.1
    djmain: https://github.com/django/django/archive/main.tar.gz
    coverage
    coverage_enable_subprocess
extras = testing
commands =
    python --version
    {envbindir}/coverage run {envbindir}/django-cadmin test -v2 {posargs:tests}
    coverage combine . tests/docs
    coverage report -m --skip-covered
    coverage xml

[testenv:py36-checkqa]
commands =
    flake8 {toxinidir}
    check-manifest -v
    python setup.py sdist
    twine check dist/*
deps =
    flake8
    twine
    check-manifest

[testenv:docs]
setenv =
deps =
    -r docs/requirements.txt
commands =
    sphinx-build \
        -b html \
        -a \
        -W \
        -n \
        docs \
        docs/_build/html<|MERGE_RESOLUTION|>--- conflicted
+++ resolved
@@ -4,14 +4,9 @@
 minversion = 1.8
 envlist =
     py36-checkqa
-<<<<<<< HEAD
     docs
-    py{36,37,py3}-dj{22,31,32}
-    py{38,39}-dj{22,31,32,40,main}
-=======
     py{36,37,py36,py37}-dj{22,31,32}
     py{38,39,py38}-dj{22,31,32,40,main}
->>>>>>> 7ff29852
     py{310}-dj{32,40,main}
 
 [gh-actions]
